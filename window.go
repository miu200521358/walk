// Copyright 2010 The Walk Authors. All rights reserved.
// Use of this source code is governed by a BSD-style
// license that can be found in the LICENSE file.

// +build windows

package walk

import (
	"bytes"
	"fmt"
	"image"
	"strings"
	"syscall"
	"unsafe"
)

import (
	"github.com/lxn/win"
)

// App-specific message ids for internal use in Walk.
// TODO: Document reserved range somewhere (when we have an idea how many we need).
const (
	notifyIconMessageId = win.WM_APP + iota
)

// Window is an interface that provides operations common to all windows.
type Window interface {
	// AddDisposable adds a Disposable resource that should be disposed of
	// together with this Window.
	AddDisposable(d Disposable)

	// AsWindowBase returns a *WindowBase, a pointer to an instance of the
	// struct that implements most operations common to all windows.
	AsWindowBase() *WindowBase

	// Background returns the background Brush of the Window.
	//
	// By default this is nil.
	Background() Brush

	// Bounds returns the outer bounding box Rectangle of the Window, including
	// decorations.
	//
	// For a Form, like *MainWindow or *Dialog, the Rectangle is in screen
	// coordinates, for a child Window the coordinates are relative to its
	// parent.
	Bounds() Rectangle

	// BoundsChanged returns an *Event that you can attach to for handling bounds
	// changed events for the Window.
	BoundsChanged() *Event

	// BringToTop moves the Window to the top of the keyboard focus order.
	BringToTop() error

	// ClientBounds returns the inner bounding box Rectangle of the Window,
	// excluding decorations.
	ClientBounds() Rectangle

	// ContextMenu returns the context menu of the Window.
	//
	// By default this is nil.
	ContextMenu() *Menu

	// CreateCanvas creates and returns a *Canvas that can be used to draw
	// inside the ClientBounds of the Window.
	//
	// Remember to call the Dispose method on the canvas to release resources,
	// when you no longer need it.
	CreateCanvas() (*Canvas, error)

	// Cursor returns the Cursor of the Window.
	//
	// By default this is nil.
	Cursor() Cursor

	// Dispose releases the operating system resources, associated with the
	// Window.
	//
	// If a user closes a *MainWindow or *Dialog, it is automatically released.
	// Also, if a Container is disposed of, all its descendants will be released
	// as well.
	Dispose()

	// Disposing returns an Event that is published when the Window is disposed
	// of.
	Disposing() *Event

	// Enabled returns if the Window is enabled for user interaction.
	Enabled() bool

	// Focused returns whether the Window has the keyboard input focus.
	Focused() bool

	// FocusedChanged returns an Event that you can attach to for handling focus
	// changed events for the Window.
	FocusedChanged() *Event

	// Font returns the *Font of the Window.
	//
	// By default this is a MS Shell Dlg 2, 8 point font.
	Font() *Font

	// Handle returns the window handle of the Window.
	Handle() win.HWND

	// Height returns the outer height of the Window, including decorations.
	Height() int

	// Invalidate schedules a full repaint of the Window.
	Invalidate() error

	// IsDisposed returns if the Window has been disposed of.
	IsDisposed() bool

	// KeyDown returns a *KeyEvent that you can attach to for handling key down
	// events for the Window.
	KeyDown() *KeyEvent

	// KeyPress returns a *KeyEvent that you can attach to for handling key
	// press events for the Window.
	KeyPress() *KeyEvent

	// KeyUp returns a *KeyEvent that you can attach to for handling key up
	// events for the Window.
	KeyUp() *KeyEvent

	// MaxSize returns the maximum allowed outer Size for the Window, including
	// decorations.
	//
	// For child windows, this is only relevant when the parent of the Window
	// has a Layout. RootWidgets, like *MainWindow and *Dialog, also honor this.
	MaxSize() Size

	// MinSize returns the minimum allowed outer Size for the Window, including
	// decorations.
	//
	// For child windows, this is only relevant when the parent of the Window
	// has a Layout. RootWidgets, like *MainWindow and *Dialog, also honor this.
	MinSize() Size

	// MouseDown returns a *MouseEvent that you can attach to for handling
	// mouse down events for the Window.
	MouseDown() *MouseEvent

	// MouseMove returns a *MouseEvent that you can attach to for handling
	// mouse move events for the Window.
	MouseMove() *MouseEvent

	// MouseUp returns a *MouseEvent that you can attach to for handling
	// mouse up events for the Window.
	MouseUp() *MouseEvent

	// Name returns the name of the Window.
	Name() string

	// RightToLeftReading returns whether the reading order of the Window
	// is from right to left.
	RightToLeftReading() bool

	// Screenshot returns an image of the window.
	Screenshot() (*image.RGBA, error)

	// SendMessage sends a message to the window and returns the result.
	SendMessage(msg uint32, wParam, lParam uintptr) uintptr

	// SetBackground sets the background Brush of the Window.
	SetBackground(value Brush)

	// SetBounds sets the outer bounding box Rectangle of the Window, including
	// decorations.
	//
	// For a Form, like *MainWindow or *Dialog, the Rectangle is in screen
	// coordinates, for a child Window the coordinates are relative to its
	// parent.
	SetBounds(value Rectangle) error

	// SetClientSize sets the Size of the inner bounding box of the Window,
	// excluding decorations.
	SetClientSize(value Size) error

	// SetContextMenu sets the context menu of the Window.
	SetContextMenu(value *Menu)

	// SetCursor sets the Cursor of the Window.
	SetCursor(value Cursor)

	// SetEnabled sets if the Window is enabled for user interaction.
	SetEnabled(value bool)

	// SetFocus sets the keyboard input focus to the Window.
	SetFocus() error

	// SetFont sets the *Font of the Window.
	SetFont(value *Font)

	// SetHeight sets the outer height of the Window, including decorations.
	SetHeight(value int) error

	// SetMinMaxSize sets the minimum and maximum outer Size of the Window,
	// including decorations.
	//
	// Use walk.Size{} to make the respective limit be ignored.
	SetMinMaxSize(min, max Size) error

	// SetName sets the name of the Window.
	//
	// This is important if you want to make use of the built-in UI persistence.
	// Some windows support automatic state persistence. See Settings for
	// details.
	SetName(name string)

	// SetRightToLeftReading sets whether the reading order of the Window
	// is from right to left.
	SetRightToLeftReading(rtl bool) error

	// SetSize sets the outer Size of the Window, including decorations.
	SetSize(value Size) error

	// SetSuspended sets if the Window is suspended for layout and repainting
	// purposes.
	//
	// You should call SetSuspended(true), before doing a batch of modifications
	// that would cause multiple layout or drawing updates. Remember to call
	// SetSuspended(false) afterwards, which will update the Window accordingly.
	SetSuspended(suspend bool)

	// SetVisible sets if the Window is visible.
	SetVisible(value bool)

	// SetWidth sets the outer width of the Window, including decorations.
	SetWidth(value int) error

	// SetX sets the x coordinate of the Window, relative to the screen for
	// RootWidgets like *MainWindow or *Dialog and relative to the parent for
	// child Windows.
	SetX(value int) error

	// SetY sets the y coordinate of the Window, relative to the screen for
	// RootWidgets like *MainWindow or *Dialog and relative to the parent for
	// child Windows.
	SetY(value int) error

	// Size returns the outer Size of the Window, including decorations.
	Size() Size

	// SizeChanged returns an *Event that you can attach to for handling size
	// changed events for the Window.
	SizeChanged() *Event

	// Suspended returns if the Window is suspended for layout and repainting
	// purposes.
	Suspended() bool

	// Synchronize enqueues func f to be called some time later by the main
	// goroutine from inside a message loop.
	Synchronize(f func())

	// Visible returns if the Window is visible.
	Visible() bool

	// Width returns the outer width of the Window, including decorations.
	Width() int

	// WndProc is the window procedure of the window.
	//
	// When implementing your own WndProc to add or modify behavior, call the
	// WndProc of the embedded window for messages you don't handle yourself.
	WndProc(hwnd win.HWND, msg uint32, wParam, lParam uintptr) uintptr

	// X returns the x coordinate of the Window, relative to the screen for
	// RootWidgets like *MainWindow or *Dialog and relative to the parent for
	// child Windows.
	X() int

	// Y returns the y coordinate of the Window, relative to the screen for
	// RootWidgets like *MainWindow or *Dialog and relative to the parent for
	// child Windows.
	Y() int
}

// WindowBase implements many operations common to all Windows.
type WindowBase struct {
	window                  Window
	hWnd                    win.HWND
	origWndProcPtr          uintptr
	name                    string
	font                    *Font
	contextMenu             *Menu
	disposables             []Disposable
	disposingPublisher      EventPublisher
	dropFilesPublisher      DropFilesEventPublisher
	keyDownPublisher        KeyEventPublisher
	keyPressPublisher       KeyEventPublisher
	keyUpPublisher          KeyEventPublisher
	mouseDownPublisher      MouseEventPublisher
	mouseUpPublisher        MouseEventPublisher
	mouseMovePublisher      MouseEventPublisher
	mouseWheelPublisher     MouseEventPublisher
	boundsChangedPublisher  EventPublisher
	sizeChangedPublisher    EventPublisher
	maxSize                 Size
	minSize                 Size
	background              Brush
	cursor                  Cursor
	suspended               bool
	visible                 bool
	enabled                 bool
	name2Property           map[string]Property
	enabledProperty         Property
	enabledChangedPublisher EventPublisher
	visibleProperty         Property
	visibleChangedPublisher EventPublisher
	focusedProperty         Property
	focusedChangedPublisher EventPublisher
}

var (
	registeredWindowClasses = make(map[string]bool)
	defaultWndProcPtr       = syscall.NewCallback(defaultWndProc)
	hwnd2WindowBase         = make(map[win.HWND]*WindowBase)
)

// MustRegisterWindowClass registers the specified window class.
//
// MustRegisterWindowClass must be called once for every window type that is not
// based on any system provided control, before calling InitChildWidget or
// InitWidget. Calling MustRegisterWindowClass twice with the same className
// results in a panic.
func MustRegisterWindowClass(className string) {
	MustRegisterWindowClassWithWndProcPtr(className, defaultWndProcPtr)
}

func MustRegisterWindowClassWithWndProcPtr(className string, wndProcPtr uintptr) {
	if registeredWindowClasses[className] {
		panic("window class already registered")
	}

	hInst := win.GetModuleHandle(nil)
	if hInst == 0 {
		panic("GetModuleHandle")
	}

	hIcon := win.LoadIcon(0, (*uint16)(unsafe.Pointer(uintptr(win.IDI_APPLICATION))))
	if hIcon == 0 {
		panic("LoadIcon")
	}

	hCursor := win.LoadCursor(0, (*uint16)(unsafe.Pointer(uintptr(win.IDC_ARROW))))
	if hCursor == 0 {
		panic("LoadCursor")
	}

	var wc win.WNDCLASSEX
	wc.CbSize = uint32(unsafe.Sizeof(wc))
	wc.LpfnWndProc = wndProcPtr
	wc.HInstance = hInst
	wc.HIcon = hIcon
	wc.HCursor = hCursor
	wc.HbrBackground = win.COLOR_BTNFACE + 1
	wc.LpszClassName = syscall.StringToUTF16Ptr(className)

	if atom := win.RegisterClassEx(&wc); atom == 0 {
		panic("RegisterClassEx")
	}

	registeredWindowClasses[className] = true
}

// InitWindow initializes a window.
//
// Widgets should be initialized using InitWidget instead.
func InitWindow(window, parent Window, className string, style, exStyle uint32) error {
	wb := window.AsWindowBase()
	wb.window = window
	wb.enabled = true
	wb.visible = true

	wb.name2Property = make(map[string]Property)

	var hwndParent win.HWND
	if parent != nil {
		hwndParent = parent.Handle()

		if widget, ok := window.(Widget); ok {
			if container, ok := parent.(Container); ok {
				widget.AsWidgetBase().parent = container
			}
		}
	}

	if hwnd := window.Handle(); hwnd == 0 {
		wb.hWnd = win.CreateWindowEx(
			exStyle,
			syscall.StringToUTF16Ptr(className),
			nil,
			style|win.WS_CLIPSIBLINGS,
			win.CW_USEDEFAULT,
			win.CW_USEDEFAULT,
			win.CW_USEDEFAULT,
			win.CW_USEDEFAULT,
			hwndParent,
			0,
			0,
			nil)
		if wb.hWnd == 0 {
			return lastError("CreateWindowEx")
		}
	} else {
		wb.hWnd = hwnd
	}

	succeeded := false
	defer func() {
		if !succeeded {
			wb.Dispose()
		}
	}()

	hwnd2WindowBase[wb.hWnd] = wb

	if !registeredWindowClasses[className] {
		// We subclass all windows of system classes.
		wb.origWndProcPtr = win.SetWindowLongPtr(wb.hWnd, win.GWLP_WNDPROC, defaultWndProcPtr)
		if wb.origWndProcPtr == 0 {
			return lastError("SetWindowLongPtr")
		}
	}

	setWindowFont(wb.hWnd, defaultFont)

	if form, ok := window.(Form); ok {
		if fb := form.AsFormBase(); fb != nil {
			if err := fb.init(form); err != nil {
				return err
			}
		}
	}

	if widget, ok := window.(Widget); ok {
		if wb := widget.AsWidgetBase(); wb != nil {
			if err := wb.init(widget); err != nil {
				return err
			}
		}
	}

	wb.enabledProperty = NewBoolProperty(
		func() bool {
			return wb.window.Enabled()
		},
		func(b bool) error {
			wb.window.SetEnabled(b)
			return nil
		},
		wb.enabledChangedPublisher.Event())

	wb.visibleProperty = NewBoolProperty(
		func() bool {
			return window.Visible()
		},
		func(b bool) error {
			wb.window.SetVisible(b)
			return nil
		},
		wb.visibleChangedPublisher.Event())

	wb.focusedProperty = NewReadOnlyBoolProperty(
		func() bool {
			return wb.Focused()
		},
		wb.focusedChangedPublisher.Event())

	wb.MustRegisterProperty("Enabled", wb.enabledProperty)
	wb.MustRegisterProperty("Visible", wb.visibleProperty)
	wb.MustRegisterProperty("Focused", wb.focusedProperty)

	succeeded = true

	return nil
}

// InitWrapperWindow initializes a window that wraps (embeds) another window.
//
// Calling this method is necessary, if you want to be able to override the
// WndProc method of the embedded window. The embedded window should only be
// used as inseparable part of the wrapper window to avoid undefined behavior.
func InitWrapperWindow(window Window) error {
	wb := window.AsWindowBase()

	wb.window = window

	if widget, ok := window.(Widget); ok {
		widgetBase := widget.AsWidgetBase()

		if widgetBase.parent != nil {
			children := widgetBase.parent.Children().items

			for i, w := range children {
				if w.AsWidgetBase() == widgetBase {
					children[i] = widget
					break
				}
			}
		}
	}

	return nil
}

func (wb *WindowBase) MustRegisterProperty(name string, property Property) {
	if property == nil {
		panic("property must not be nil")
	}
	if wb.name2Property[name] != nil {
		panic("property already registered")
	}

	wb.name2Property[name] = property
}

func (wb *WindowBase) Property(name string) Property {
	return wb.name2Property[name]
}

func (wb *WindowBase) hasStyleBits(bits uint32) bool {
	return hasWindowLongBits(wb.hWnd, win.GWL_STYLE, bits)
}

func (wb *WindowBase) hasExtendedStyleBits(bits uint32) bool {
	return hasWindowLongBits(wb.hWnd, win.GWL_EXSTYLE, bits)
}

func hasWindowLongBits(hwnd win.HWND, index int32, bits uint32) bool {
	value := uint32(win.GetWindowLong(hwnd, index))

	return value&bits == bits
}

func (wb *WindowBase) setAndClearStyleBits(set, clear uint32) error {
	return setAndClearWindowLongBits(wb.hWnd, win.GWL_STYLE, set, clear)
}

func (wb *WindowBase) setAndClearExtendedStyleBits(set, clear uint32) error {
	return setAndClearWindowLongBits(wb.hWnd, win.GWL_EXSTYLE, set, clear)
}

func setAndClearWindowLongBits(hwnd win.HWND, index int32, set, clear uint32) error {
	value := uint32(win.GetWindowLong(hwnd, index))
	if value == 0 {
		return lastError("GetWindowLong")
	}

	if newValue := value&^clear | set; newValue != value {
		win.SetLastError(0)
		if win.SetWindowLong(hwnd, index, int32(newValue)) == 0 {
			return lastError("SetWindowLong")
		}
	}

	return nil
}

func (wb *WindowBase) ensureStyleBits(bits uint32, set bool) error {
	return ensureWindowLongBits(wb.hWnd, win.GWL_STYLE, bits, set)
}

func (wb *WindowBase) ensureExtendedStyleBits(bits uint32, set bool) error {
	return ensureWindowLongBits(wb.hWnd, win.GWL_EXSTYLE, bits, set)
}

func ensureWindowLongBits(hwnd win.HWND, index int32, bits uint32, set bool) error {
	var setBits uint32
	var clearBits uint32
	if set {
		setBits = bits
	} else {
		clearBits = bits
	}
	return setAndClearWindowLongBits(hwnd, index, setBits, clearBits)
}

// Handle returns the window handle of the Window.
func (wb *WindowBase) Handle() win.HWND {
	return wb.hWnd
}

// SendMessage sends a message to the window and returns the result.
func (wb *WindowBase) SendMessage(msg uint32, wParam, lParam uintptr) uintptr {
	return win.SendMessage(wb.hWnd, msg, wParam, lParam)
}

// Name returns the name of the *WindowBase.
func (wb *WindowBase) Name() string {
	return wb.name
}

// SetName sets the name of the *WindowBase.
func (wb *WindowBase) SetName(name string) {
	wb.name = name
}

func (wb *WindowBase) writePath(buf *bytes.Buffer) {
	hWndParent := win.GetAncestor(wb.hWnd, win.GA_PARENT)
	if pwi := windowFromHandle(hWndParent); pwi != nil {
		if sv, ok := pwi.(*ScrollView); ok {
			pwi = sv.Parent()
		}
		pwi.AsWindowBase().writePath(buf)
		buf.WriteByte('/')
	}

	buf.WriteString(wb.name)
}

func (wb *WindowBase) path() string {
	buf := bytes.NewBuffer(nil)

	wb.writePath(buf)

	return buf.String()
}

// WindowBase simply returns the receiver.
func (wb *WindowBase) AsWindowBase() *WindowBase {
	return wb
}

// AddDisposable adds a Disposable resource that should be disposed of
// together with this Window.
func (wb *WindowBase) AddDisposable(d Disposable) {
	wb.disposables = append(wb.disposables, d)
}

// Dispose releases the operating system resources, associated with the
// *WindowBase.
//
// If a user closes a *MainWindow or *Dialog, it is automatically released.
// Also, if a Container is disposed of, all its descendants will be released
// as well.
func (wb *WindowBase) Dispose() {
	for _, d := range wb.disposables {
		d.Dispose()
	}

	if wb.background != nil {
		wb.background.detachWindow(wb)
	}

	hWnd := wb.hWnd
	if hWnd != 0 {
		wb.disposingPublisher.Publish()

		switch w := wb.window.(type) {
		case *ToolTip:
		case Widget:
			globalToolTip.RemoveTool(w)
		}

		wb.hWnd = 0
		if _, ok := hwnd2WindowBase[hWnd]; ok {
			win.DestroyWindow(hWnd)
		}
	}

	if cm := wb.contextMenu; cm != nil {
		cm.actions.Clear()
		cm.Dispose()
	}

	for _, p := range wb.name2Property {
		p.SetSource(nil)
	}
}

// Disposing returns an Event that is published when the Window is disposed
// of.
func (wb *WindowBase) Disposing() *Event {
	return wb.disposingPublisher.Event()
}

// IsDisposed returns if the *WindowBase has been disposed of.
func (wb *WindowBase) IsDisposed() bool {
	return wb.hWnd == 0
}

// ContextMenu returns the context menu of the *WindowBase.
//
// By default this is nil.
func (wb *WindowBase) ContextMenu() *Menu {
	return wb.contextMenu
}

// SetContextMenu sets the context menu of the *WindowBase.
func (wb *WindowBase) SetContextMenu(value *Menu) {
	wb.contextMenu = value
}

// Background returns the background Brush of the *WindowBase.
//
// By default this is nil.
func (wb *WindowBase) Background() Brush {
	return wb.background
}

// SetBackground sets the background Brush of the *WindowBase.
func (wb *WindowBase) SetBackground(background Brush) {
	if wb.background != nil {
		wb.background.detachWindow(wb)
	}

	wb.background = background

	if background != nil {
		background.attachWindow(wb)
	}

	wb.Invalidate()

	// Sliders need some extra encouragement...
	walkDescendants(wb, func(w Window) bool {
		if s, ok := w.(*Slider); ok {
			s.SetRange(s.MinValue(), s.MaxValue()+1)
			s.SetRange(s.MinValue(), s.MaxValue()-1)
		}

		return true
	})
}

// Cursor returns the Cursor of the *WindowBase.
//
// By default this is nil.
func (wb *WindowBase) Cursor() Cursor {
	return wb.cursor
}

// SetCursor sets the Cursor of the *WindowBase.
func (wb *WindowBase) SetCursor(value Cursor) {
	wb.cursor = value
}

// Enabled returns if the *WindowBase is enabled for user interaction.
func (wb *WindowBase) Enabled() bool {
	return wb.enabled
}

// SetEnabled sets if the *WindowBase is enabled for user interaction.
func (wb *WindowBase) SetEnabled(enabled bool) {
	wb.enabled = enabled

	wb.window.(applyEnableder).applyEnabled(wb.window.Enabled())

	if widget, ok := wb.window.(Widget); ok {
		widget.AsWidgetBase().invalidateBorderInParent()
	}

	wb.enabledChangedPublisher.Publish()
}

type applyEnableder interface {
	applyEnabled(enabled bool)
}

func (wb *WindowBase) applyEnabled(enabled bool) {
	setWindowEnabled(wb.hWnd, enabled)
}

func setWindowEnabled(hwnd win.HWND, enabled bool) {
	win.EnableWindow(hwnd, enabled)

	win.UpdateWindow(hwnd)
}

// Font returns the *Font of the *WindowBase.
//
// By default this is a MS Shell Dlg 2, 8 point font.
func (wb *WindowBase) Font() *Font {
	if wb.font != nil {
		return wb.font
	}

	return defaultFont
}

// SetFont sets the *Font of the *WindowBase.
func (wb *WindowBase) SetFont(font *Font) {
	if font != wb.font {
		wb.font = font

		wb.window.(applyFonter).applyFont(font)
	}
}

type applyFonter interface {
	applyFont(font *Font)
}

func (wb *WindowBase) applyFont(font *Font) {
	setWindowFont(wb.hWnd, font)
}

func setWindowFont(hwnd win.HWND, font *Font) {
	win.SendMessage(hwnd, win.WM_SETFONT, uintptr(font.handleForDPI(0)), 1)
}

// Suspended returns if the *WindowBase is suspended for layout and repainting
// purposes.
func (wb *WindowBase) Suspended() bool {
	return wb.suspended
}

// SetSuspended sets if the *WindowBase is suspended for layout and repainting
// purposes.
//
// You should call SetSuspended(true), before doing a batch of modifications
// that would cause multiple layout or drawing updates. Remember to call
// SetSuspended(false) afterwards, which will update the *WindowBase
// accordingly.
func (wb *WindowBase) SetSuspended(suspend bool) {
	if suspend == wb.suspended {
		return
	}

	var wParam int
	if suspend {
		wParam = 0
	} else {
		wParam = 1
	}

	wb.SendMessage(win.WM_SETREDRAW, uintptr(wParam), 0)

	wb.suspended = suspend

	if !suspend {
		wb.Invalidate()
	}
}

// Invalidate schedules a full repaint of the *WindowBase.
func (wb *WindowBase) Invalidate() error {
	if !win.InvalidateRect(wb.hWnd, nil, true) {
		return newError("InvalidateRect failed")
	}

	return nil
}

func windowText(hwnd win.HWND) string {
	textLength := win.SendMessage(hwnd, win.WM_GETTEXTLENGTH, 0, 0)
	buf := make([]uint16, textLength+1)
	win.SendMessage(hwnd, win.WM_GETTEXT, uintptr(textLength+1), uintptr(unsafe.Pointer(&buf[0])))
	return syscall.UTF16ToString(buf)
}

func setWindowText(hwnd win.HWND, text string) error {
	if win.TRUE != win.SendMessage(hwnd, win.WM_SETTEXT, 0, uintptr(unsafe.Pointer(syscall.StringToUTF16Ptr(text)))) {
		return newError("WM_SETTEXT failed")
	}

	return nil
}

// Visible returns if the *WindowBase is visible.
func (wb *WindowBase) Visible() bool {
	return win.IsWindowVisible(wb.hWnd)
}

// SetVisible sets if the *WindowBase is visible.
func (wb *WindowBase) SetVisible(visible bool) {
	old := wb.Visible()

	setWindowVisible(wb.hWnd, visible)

	wb.visible = visible

	if visible == old {
		return
	}

	if widget, ok := wb.window.(Widget); ok {
		wb := widget.AsWidgetBase()
		wb.invalidateBorderInParent()
		wb.updateParentLayout()
	}

	wb.visibleChangedPublisher.Publish()
}

func setWindowVisible(hwnd win.HWND, visible bool) {
	var cmd int32
	if visible {
		cmd = win.SW_SHOW
	} else {
		cmd = win.SW_HIDE
	}
	win.ShowWindow(hwnd, cmd)
}

// BringToTop moves the *WindowBase to the top of the keyboard focus order.
func (wb *WindowBase) BringToTop() error {
	if !win.SetWindowPos(wb.hWnd, win.HWND_TOP, 0, 0, 0, 0, win.SWP_NOACTIVATE|win.SWP_NOMOVE|win.SWP_NOSIZE) {
		return lastError("SetWindowPos")
	}

	return nil
}

// Bounds returns the outer bounding box Rectangle of the *WindowBase, including
// decorations.
//
// The coordinates are relative to the screen.
func (wb *WindowBase) Bounds() Rectangle {
	var r win.RECT

	if !win.GetWindowRect(wb.hWnd, &r) {
		lastError("GetWindowRect")
		return Rectangle{}
	}

	return Rectangle{
		int(r.Left),
		int(r.Top),
		int(r.Right - r.Left),
		int(r.Bottom - r.Top),
	}
}

// SetBounds sets the outer bounding box Rectangle of the *WindowBase,
// including decorations.
//
// For a Form, like *MainWindow or *Dialog, the Rectangle is in screen
// coordinates, for a child Window the coordinates are relative to its parent.
func (wb *WindowBase) SetBounds(bounds Rectangle) error {
	if !win.MoveWindow(
		wb.hWnd,
		int32(bounds.X),
		int32(bounds.Y),
		int32(bounds.Width),
		int32(bounds.Height),
		true) {

		return lastError("MoveWindow")
	}

	return nil
}

// MinSize returns the minimum allowed outer Size for the *WindowBase, including
// decorations.
//
// For child windows, this is only relevant when the parent of the *WindowBase
// has a Layout. RootWidgets, like *MainWindow and *Dialog, also honor this.
func (wb *WindowBase) MinSize() Size {
	return wb.minSize
}

// MaxSize returns the maximum allowed outer Size for the *WindowBase, including
// decorations.
//
// For child windows, this is only relevant when the parent of the *WindowBase
// has a Layout. RootWidgets, like *MainWindow and *Dialog, also honor this.
func (wb *WindowBase) MaxSize() Size {
	return wb.maxSize
}

// SetMinMaxSize sets the minimum and maximum outer Size of the *WindowBase,
// including decorations.
//
// Use walk.Size{} to make the respective limit be ignored.
func (wb *WindowBase) SetMinMaxSize(min, max Size) error {
	if min.Width < 0 || min.Height < 0 {
		return newError("min must be positive")
	}
	if max.Width > 0 && max.Width < min.Width ||
		max.Height > 0 && max.Height < min.Height {
		return newError("max must be greater as or equal to min")
	}

	wb.minSize = min
	wb.maxSize = max

	return nil
}

var dialogBaseUnitsUTF16StringPtr = syscall.StringToUTF16Ptr("ABCDEFGHIJKLMNOPQRSTUVWXYZabcdefghijklmnopqrstuvwxyz")

func (wb *WindowBase) dialogBaseUnits() Size {
	hdc := win.GetDC(wb.hWnd)
	defer win.ReleaseDC(wb.hWnd, hdc)

	// The window may use a font different from that in WindowBase,
	// like e.g. NumberEdit does, so we try to use the right one.
	hFont := wb.window.Font().handleForDPI(0)
	hFontOld := win.SelectObject(hdc, win.HGDIOBJ(hFont))
	defer win.SelectObject(hdc, win.HGDIOBJ(hFontOld))

	var tm win.TEXTMETRIC
	if !win.GetTextMetrics(hdc, &tm) {
		newError("GetTextMetrics failed")
	}

	var size win.SIZE
	if !win.GetTextExtentPoint32(
		hdc,
		dialogBaseUnitsUTF16StringPtr,
		52,
		&size) {
		newError("GetTextExtentPoint32 failed")
	}

	return Size{int((size.CX/26 + 1) / 2), int(tm.TmHeight)}
}

func (wb *WindowBase) dialogBaseUnitsToPixels(dlus Size) (pixels Size) {
	// FIXME: Cache dialog base units on font change.
	base := wb.dialogBaseUnits()

	return Size{
		int(win.MulDiv(int32(dlus.Width), int32(base.Width), 4)),
		int(win.MulDiv(int32(dlus.Height), int32(base.Height), 8)),
	}
}

func (wb *WindowBase) calculateTextSizeImpl(text string) Size {
	hdc := win.GetDC(wb.hWnd)
	if hdc == 0 {
		newError("GetDC failed")
		return Size{}
	}
	defer win.ReleaseDC(wb.hWnd, hdc)

	hFontOld := win.SelectObject(hdc, win.HGDIOBJ(wb.window.Font().handleForDPI(0)))
	defer win.SelectObject(hdc, hFontOld)

	var size Size
	lines := strings.Split(text, "\n")

	for _, line := range lines {
		var s win.SIZE
		str := syscall.StringToUTF16(strings.TrimRight(line, "\r "))

		if !win.GetTextExtentPoint32(hdc, &str[0], int32(len(str)-1), &s) {
			newError("GetTextExtentPoint32 failed")
			return Size{}
		}

		size.Width = maxi(size.Width, int(s.CX))
		size.Height += int(s.CY)
	}

	return size
}

func (wb *WindowBase) calculateTextSize() Size {
	return wb.calculateTextSizeImpl(windowText(wb.hWnd))
}

// Size returns the outer Size of the *WindowBase, including decorations.
func (wb *WindowBase) Size() Size {
	return wb.window.Bounds().Size()
}

// SetSize sets the outer Size of the *WindowBase, including decorations.
func (wb *WindowBase) SetSize(size Size) error {
	bounds := wb.window.Bounds()

	return wb.SetBounds(bounds.SetSize(size))
}

// X returns the x coordinate of the *WindowBase, relative to the screen for
// RootWidgets like *MainWindow or *Dialog and relative to the parent for
// child Windows.
func (wb *WindowBase) X() int {
	return wb.window.Bounds().X
}

// SetX sets the x coordinate of the *WindowBase, relative to the screen for
// RootWidgets like *MainWindow or *Dialog and relative to the parent for
// child Windows.
func (wb *WindowBase) SetX(value int) error {
	bounds := wb.window.Bounds()
	bounds.X = value

	return wb.SetBounds(bounds)
}

// Y returns the y coordinate of the *WindowBase, relative to the screen for
// RootWidgets like *MainWindow or *Dialog and relative to the parent for
// child Windows.
func (wb *WindowBase) Y() int {
	return wb.window.Bounds().Y
}

// SetY sets the y coordinate of the *WindowBase, relative to the screen for
// RootWidgets like *MainWindow or *Dialog and relative to the parent for
// child Windows.
func (wb *WindowBase) SetY(value int) error {
	bounds := wb.window.Bounds()
	bounds.Y = value

	return wb.SetBounds(bounds)
}

// Width returns the outer width of the *WindowBase, including decorations.
func (wb *WindowBase) Width() int {
	return wb.window.Bounds().Width
}

// SetWidth sets the outer width of the *WindowBase, including decorations.
func (wb *WindowBase) SetWidth(value int) error {
	bounds := wb.window.Bounds()
	bounds.Width = value

	return wb.SetBounds(bounds)
}

// Height returns the outer height of the *WindowBase, including decorations.
func (wb *WindowBase) Height() int {
	return wb.window.Bounds().Height
}

// SetHeight sets the outer height of the *WindowBase, including decorations.
func (wb *WindowBase) SetHeight(value int) error {
	bounds := wb.window.Bounds()
	bounds.Height = value

	return wb.SetBounds(bounds)
}

func windowClientBounds(hwnd win.HWND) Rectangle {
	var r win.RECT

	if !win.GetClientRect(hwnd, &r) {
		lastError("GetClientRect")
		return Rectangle{}
	}

	return Rectangle{
		int(r.Left),
		int(r.Top),
		int(r.Right - r.Left),
		int(r.Bottom - r.Top),
	}
}

// ClientBounds returns the inner bounding box Rectangle of the *WindowBase,
// excluding decorations.
func (wb *WindowBase) ClientBounds() Rectangle {
	return windowClientBounds(wb.hWnd)
}

func (wb *WindowBase) sizeFromClientSize(clientSize Size) Size {
	window := wb.window
	s := window.Size()
	cs := window.ClientBounds().Size()
	ncs := Size{s.Width - cs.Width, s.Height - cs.Height}

	return Size{clientSize.Width + ncs.Width, clientSize.Height + ncs.Height}
}

// SetClientSize sets the Size of the inner bounding box of the *WindowBase,
// excluding decorations.
func (wb *WindowBase) SetClientSize(value Size) error {
	return wb.SetSize(wb.sizeFromClientSize(value))
}

// RightToLeftReading returns whether the reading order of the Window
// is from right to left.
func (wb *WindowBase) RightToLeftReading() bool {
	return wb.hasExtendedStyleBits(win.WS_EX_RTLREADING)
}

// SetRightToLeftReading sets whether the reading order of the Window
// is from right to left.
func (wb *WindowBase) SetRightToLeftReading(rtl bool) error {
	return wb.ensureExtendedStyleBits(win.WS_EX_RTLREADING, rtl)
}

// Screenshot returns an image of the window.
func (wb *WindowBase) Screenshot() (*image.RGBA, error) {
	bmp, err := NewBitmapFromWindow(wb)
	if err != nil {
		return nil, err
	}
	defer bmp.Dispose()

	return bmp.ToImage()
}

// FocusedWindow returns the Window that has the keyboard input focus.
func FocusedWindow() Window {
	return windowFromHandle(win.GetFocus())
}

// Focused returns whether the Window has the keyboard input focus.
func (wb *WindowBase) Focused() bool {
	return wb.hWnd == win.GetFocus()
}

// SetFocus sets the keyboard input focus to the *WindowBase.
func (wb *WindowBase) SetFocus() error {
	if win.SetFocus(wb.hWnd) == 0 {
		return lastError("SetFocus")
	}

	return nil
}

// FocusedChanged returns an Event that you can attach to for handling focus
// change events for the WindowBase.
func (wb *WindowBase) FocusedChanged() *Event {
	return wb.focusedChangedPublisher.Event()
}

// CreateCanvas creates and returns a *Canvas that can be used to draw
// inside the ClientBounds of the *WindowBase.
//
// Remember to call the Dispose method on the canvas to release resources,
// when you no longer need it.
func (wb *WindowBase) CreateCanvas() (*Canvas, error) {
	return newCanvasFromHWND(wb.hWnd)
}

func (wb *WindowBase) setTheme(appName string) error {
	if hr := win.SetWindowTheme(wb.hWnd, syscall.StringToUTF16Ptr(appName), nil); win.FAILED(hr) {
		return errorFromHRESULT("SetWindowTheme", hr)
	}

	return nil
}

// KeyDown returns a *KeyEvent that you can attach to for handling key down
// events for the *WindowBase.
func (wb *WindowBase) KeyDown() *KeyEvent {
	return wb.keyDownPublisher.Event()
}

// KeyPress returns a *KeyEvent that you can attach to for handling key press
// events for the *WindowBase.
func (wb *WindowBase) KeyPress() *KeyEvent {
	return wb.keyPressPublisher.Event()
}

// KeyUp returns a *KeyEvent that you can attach to for handling key up
// events for the *WindowBase.
func (wb *WindowBase) KeyUp() *KeyEvent {
	return wb.keyUpPublisher.Event()
}

// DropFiles returns a *DropFilesEvent that you can attach to for handling
// drop file events for the *WindowBase.
func (wb *WindowBase) DropFiles() *DropFilesEvent {
	return wb.dropFilesPublisher.Event(wb.hWnd)
}

// MouseDown returns a *MouseEvent that you can attach to for handling
// mouse down events for the *WindowBase.
func (wb *WindowBase) MouseDown() *MouseEvent {
	return wb.mouseDownPublisher.Event()
}

// MouseMove returns a *MouseEvent that you can attach to for handling
// mouse move events for the *WindowBase.
func (wb *WindowBase) MouseMove() *MouseEvent {
	return wb.mouseMovePublisher.Event()
}

// MouseUp returns a *MouseEvent that you can attach to for handling
// mouse up events for the *WindowBase.
func (wb *WindowBase) MouseUp() *MouseEvent {
	return wb.mouseUpPublisher.Event()
}

func (wb *WindowBase) MouseWheel() *MouseEvent {
	return wb.mouseWheelPublisher.Event()
}

func (wb *WindowBase) publishMouseEvent(publisher *MouseEventPublisher, wParam, lParam uintptr) {
	x := int(win.GET_X_LPARAM(lParam))
	y := int(win.GET_Y_LPARAM(lParam))
	button := MouseButton(wParam&win.MK_LBUTTON | wParam&win.MK_RBUTTON | wParam&win.MK_MBUTTON)

	publisher.Publish(x, y, button)
}

func (wb *WindowBase) publishMouseWheelEvent(publisher *MouseEventPublisher, wParam, lParam uintptr) {
	x := int(win.GET_X_LPARAM(lParam))
	y := int(win.GET_Y_LPARAM(lParam))
	button := MouseButton(uint32(wParam))

	publisher.Publish(x, y, button)
}

// SizeChanged returns an *Event that you can attach to for handling size
// changed events for the *WindowBase.
func (wb *WindowBase) SizeChanged() *Event {
	return wb.sizeChangedPublisher.Event()
}

// BoundsChanged returns an *Event that you can attach to for handling bounds
// changed events for the *WindowBase.
func (wb *WindowBase) BoundsChanged() *Event {
	return wb.boundsChangedPublisher.Event()
}

// Synchronize enqueues func f to be called some time later by the main
// goroutine from inside a message loop.
func (wb *WindowBase) Synchronize(f func()) {
	synchronize(f)

	win.PostMessage(wb.hWnd, syncMsgId, 0, 0)
}

func (wb *WindowBase) getState() (string, error) {
	settings := appSingleton.settings
	if settings == nil {
		return "", newError("App().Settings() must not be nil")
	}

	state, _ := settings.Get(wb.path())
	return state, nil
}

func (wb *WindowBase) putState(state string) error {
	settings := appSingleton.settings
	if settings == nil {
		return newError("App().Settings() must not be nil")
	}

	p := wb.path()
	if strings.HasPrefix(p, "/") ||
		strings.HasSuffix(p, "/") ||
		strings.Contains(p, "//") {

		return nil
	}

	return settings.PutExpiring(p, state)
}

func windowFromHandle(hwnd win.HWND) Window {
	if wb := hwnd2WindowBase[hwnd]; wb != nil {
		return wb.window
	}

	return nil
}

func defaultWndProc(hwnd win.HWND, msg uint32, wParam, lParam uintptr) (result uintptr) {
	defer func() {
		if len(appSingleton.panickingPublisher.event.handlers) > 0 {
			var err error
			if x := recover(); x != nil {
				if e, ok := x.(error); ok {
					err = wrapErrorNoPanic(e)
				} else {
					err = newErrorNoPanic(fmt.Sprint(x))
				}
			}
			if err != nil {
				appSingleton.panickingPublisher.Publish(err)
			}
		}
	}()

	if msg == notifyIconMessageId {
		return notifyIconWndProc(hwnd, msg, wParam, lParam)
	}

	wi := windowFromHandle(hwnd)
	if wi == nil {
		return win.DefWindowProc(hwnd, msg, wParam, lParam)
	}

	result = wi.WndProc(hwnd, msg, wParam, lParam)

	return
}

type menuer interface {
	Menu() *Menu
}

func menuContainsAction(menu *Menu, action *Action) bool {
	if menu.Actions().Contains(action) {
		return true
	}

	for _, a := range menu.actions.actions {
		if a.menu != nil && menuContainsAction(a.menu, action) {
			return true
		}
	}

	return false
}

func (wb *WindowBase) handleKeyDown(wParam, lParam uintptr) {
	key := Key(wParam)

	if uint32(lParam)>>30 == 0 {
		wb.keyDownPublisher.Publish(key)

		// Using TranslateAccelerators refused to work, so we handle them
		// ourselves, at least for now.
		shortcut := Shortcut{ModifiersDown(), key}
		if action, ok := shortcut2Action[shortcut]; ok {
			if action.Visible() && action.Enabled() {
				window := wb.window

				if w, ok := window.(Widget); ok {
					window = ancestor(w)
				}

				if m, ok := window.(menuer); ok && menuContainsAction(m.Menu(), action) {
					action.raiseTriggered()
				}
			}
		}
	}

	switch key {
	case KeyAlt, KeyControl, KeyShift:
		// nop

	default:
		wb.keyPressPublisher.Publish(key)
	}
}

func (wb *WindowBase) handleKeyUp(wParam, lParam uintptr) {
	wb.keyUpPublisher.Publish(Key(wParam))
}

func (wb *WindowBase) backgroundEffective() (Brush, Window) {
	wnd := wb.window
	bg := wnd.Background()

	if widget, ok := wb.window.(Widget); ok {
		for bg == nullBrushSingleton && widget != nil {
			if hwndParent := win.GetParent(widget.Handle()); hwndParent != 0 {
				if parent := windowFromHandle(hwndParent); parent != nil {
					wnd = parent
					bg = parent.Background()

					widget, _ = parent.(Widget)
				}
			} else {
				break
			}
		}
	}

	if bg != nil {
		if pwb, ok := bg.(perWindowBrush); ok {
			bg = pwb.delegateForWindow(wnd.AsWindowBase())
		}
	}

	return bg, wnd
}

func (wb *WindowBase) prepareDCForBackground(hdc win.HDC, hwnd win.HWND, brushWnd Window) {
	win.SetBkMode(hdc, win.TRANSPARENT)

	var bgRC win.RECT
	win.GetWindowRect(brushWnd.Handle(), &bgRC)

	var rc win.RECT
	win.GetWindowRect(hwnd, &rc)

	win.SetBrushOrgEx(hdc, bgRC.Left-rc.Left, bgRC.Top-rc.Top, nil)
}

func (wb *WindowBase) handleWMCTLCOLOR(wParam, lParam uintptr) uintptr {
	hwnd := win.HWND(lParam)
	hdc := win.HDC(wParam)

<<<<<<< HEAD
	switch wnd := windowFromHandle(hwnd).(type) {
	case *LineEdit, *TextEdit:
	// nop
=======
	type TextColorer interface {
		TextColor() Color
	}
>>>>>>> fe6ee0f9

	wnd := windowFromHandle(hwnd)
	if wnd == nil {
		switch windowFromHandle(win.GetParent(hwnd)).(type) {
		case *ComboBox:
			// nop
			return 0
		}

		wnd = wb
	} else if tc, ok := wnd.(TextColorer); ok {
		win.SetTextColor(hdc, win.COLORREF(tc.TextColor()))
	}

	if bg, wnd := wnd.AsWindowBase().backgroundEffective(); bg != nil {
		wb.prepareDCForBackground(hdc, hwnd, wnd)

		type Colorer interface {
			Color() Color
		}

		if c, ok := bg.(Colorer); ok {
			win.SetBkColor(hdc, win.COLORREF(c.Color()))
		}

		return uintptr(bg.handle())
	}

	switch wnd.(type) {
	case *Label:
		win.SetBkMode(hdc, win.TRANSPARENT)

		return win.COLOR_BTNSHADOW

	case *LineEdit, *numberLineEdit, *TextEdit:
		type ReadOnlyer interface {
			ReadOnly() bool
		}

		var sysColor int
		if ro, ok := wnd.(ReadOnlyer); ok && ro.ReadOnly() {
			sysColor = win.COLOR_BTNFACE
		} else {
			sysColor = win.COLOR_WINDOW
		}

		win.SetBkColor(hdc, win.COLORREF(win.GetSysColor(sysColor)))

		return uintptr(win.GetSysColorBrush(sysColor))
	}

	return 0
}

// WndProc is the window procedure of the window.
//
// When implementing your own WndProc to add or modify behavior, call the
// WndProc of the embedded window for messages you don't handle yourself.
func (wb *WindowBase) WndProc(hwnd win.HWND, msg uint32, wParam, lParam uintptr) uintptr {
	window := windowFromHandle(hwnd)

	switch msg {
	case win.WM_ERASEBKGND:
		if _, ok := window.(Widget); !ok {
			return 0
		}

		bg, wnd := wb.backgroundEffective()
		if bg == nil {
			break
		}

		hdc := win.HDC(wParam)

		canvas, err := newCanvasFromHDC(hdc)
		if err != nil {
			break
		}
		defer canvas.Dispose()

		wb.prepareDCForBackground(hdc, hwnd, wnd)

		if err := canvas.FillRectangle(bg, wb.ClientBounds()); err != nil {
			break
		}

		return 1

	case win.WM_HSCROLL, win.WM_VSCROLL:
		if window := windowFromHandle(win.HWND(lParam)); window != nil {
			// The window that sent the notification shall handle it itself.
			return window.WndProc(hwnd, msg, wParam, lParam)
		}

	case win.WM_LBUTTONDOWN, win.WM_MBUTTONDOWN, win.WM_RBUTTONDOWN:
		if msg == win.WM_LBUTTONDOWN && wb.origWndProcPtr == 0 {
			// Only call SetCapture if this is no subclassed control.
			// (Otherwise e.g. WM_COMMAND(BN_CLICKED) would no longer
			// be generated for PushButton.)
			win.SetCapture(wb.hWnd)
		}
		wb.publishMouseEvent(&wb.mouseDownPublisher, wParam, lParam)

	case win.WM_LBUTTONUP, win.WM_MBUTTONUP, win.WM_RBUTTONUP:
		if msg == win.WM_LBUTTONUP && wb.origWndProcPtr == 0 {
			// See WM_LBUTTONDOWN for why we require origWndProcPtr == 0 here.
			if !win.ReleaseCapture() {
				lastError("ReleaseCapture")
			}
		}
		wb.publishMouseEvent(&wb.mouseUpPublisher, wParam, lParam)

	case win.WM_MOUSEMOVE:
		wb.publishMouseEvent(&wb.mouseMovePublisher, wParam, lParam)

	case win.WM_MOUSEWHEEL:
		wb.publishMouseWheelEvent(&wb.mouseWheelPublisher, wParam, lParam)

	case win.WM_SETFOCUS, win.WM_KILLFOCUS:
		switch wnd := wb.window.(type) {
		case *splitterHandle:
			// nop

		case Widget:
			parent := wnd.Parent()
			if parent == nil {
				hwndParent := win.GetParent(wnd.Handle())
				for parent == nil && hwndParent != 0 {
					hwndParent = win.GetParent(hwndParent)
					if wnd := windowFromHandle(hwndParent); wnd != nil {
						parent, _ = wnd.(Container)
					}
				}
			}
			wnd.AsWidgetBase().invalidateBorderInParent()
		}

		wb.focusedChangedPublisher.Publish()

	case win.WM_SETCURSOR:
		if wb.cursor != nil {
			win.SetCursor(wb.cursor.handle())
			return 0
		}

	case win.WM_CONTEXTMENU:
		sourceWindow := windowFromHandle(win.HWND(wParam))
		if sourceWindow == nil {
			break
		}

		x := win.GET_X_LPARAM(lParam)
		y := win.GET_Y_LPARAM(lParam)

		contextMenu := sourceWindow.ContextMenu()

		var handle win.HWND
		if widget, ok := sourceWindow.(Widget); ok {
			if form := ancestor(widget); form != nil {
				handle = form.Handle()
			}
		}

		if handle == 0 {
			handle = sourceWindow.Handle()
		}

		if contextMenu != nil {
			win.TrackPopupMenuEx(
				contextMenu.hMenu,
				win.TPM_NOANIMATION,
				x,
				y,
				handle,
				nil)
			return 0
		}

	case win.WM_KEYDOWN:
		wb.handleKeyDown(wParam, lParam)

	case win.WM_KEYUP:
		wb.handleKeyUp(wParam, lParam)

	case win.WM_DROPFILES:
		wb.dropFilesPublisher.Publish(win.HDROP(wParam))

	case win.WM_SIZE, win.WM_SIZING:
		if msg == win.WM_SIZE {
			if widget, ok := wb.window.(Widget); ok {
				widget.AsWidgetBase().invalidateBorderInParent()
			}
		}

		wb.sizeChangedPublisher.Publish()

	case win.WM_WINDOWPOSCHANGED:
		wb.boundsChangedPublisher.Publish()

	case win.WM_DESTROY:
		if wb.origWndProcPtr != 0 {
			// As we subclass all windows of system classes, we prevented the
			// clean-up code in the WM_NCDESTROY handlers of some windows from
			// being called. To fix this, we restore the original window
			// procedure here.
			win.SetWindowLongPtr(wb.hWnd, win.GWLP_WNDPROC, wb.origWndProcPtr)
		}

		delete(hwnd2WindowBase, hwnd)

		wb.window.Dispose()
		wb.hWnd = 0
	}

	if window != nil {
		if wndProc := window.AsWindowBase().origWndProcPtr; wndProc != 0 {
			return win.CallWindowProc(wndProc, hwnd, msg, wParam, lParam)
		}
	}

	return win.DefWindowProc(hwnd, msg, wParam, lParam)
}<|MERGE_RESOLUTION|>--- conflicted
+++ resolved
@@ -1480,15 +1480,9 @@
 	hwnd := win.HWND(lParam)
 	hdc := win.HDC(wParam)
 
-<<<<<<< HEAD
-	switch wnd := windowFromHandle(hwnd).(type) {
-	case *LineEdit, *TextEdit:
-	// nop
-=======
 	type TextColorer interface {
 		TextColor() Color
 	}
->>>>>>> fe6ee0f9
 
 	wnd := windowFromHandle(hwnd)
 	if wnd == nil {
